# Train gpt2 model on c4 dataset.
# 
# We will fix our model and dataset and test the 
# performance of different optimizers on this task.
# ===========================================================================


import logging
import warnings

import jax
from jax import numpy as jnp
from jax import random as jr
from jax import tree_util as jtu

import optax
import equinox as eqx

import transformers

from jaxamp import amp, DynamicScalerState, dynamic_scale_value_and_grad
from typing import Tuple, Any, Optional, Sequence, Union, NamedTuple, Callable
from jaxtyping import Array, PRNGKeyArray

import tqdm
import wandb
import hydra
from omegaconf import OmegaConf, DictConfig

import utils
from utils import softmax_cross_entropy, tree_norm, get_accuracy, get_dtype
import logstate
from logger import TimeKeeper, RateLimitedWandbLog
from model.mingpt import GPT
from loader.lm_loader import get_lm_loader_next_token, shift_labels
from loadit import LoadIt, chunk_shuffle

import os, sys
sys.path.append('./optimizer')
from optimizer.o2nc import deterministic_online_nonconvex, wrap_random_scaling
import optimizer.online_learners as ol
import optimizer.benchmark as benchmark
import optimizer.scheduler as scheduler
import optimizer.optim as optim
<<<<<<< HEAD
import optimizer.volumization as volumization

import checkpoint

=======
import optimizer.mechanic as mechanic
import optimizer.volumization as volumization
>>>>>>> b267aa15

sys.path.append('./minGPT')
from mingpt.model import GPT as torch_GPT

import random
import numpy as np
import torch

import serialize.serializer as serializer


class AuxState(NamedTuple):
    """Auxiliary states stored for additional loggings."""
    params_diff: Optional[optax.Updates]        # x_n - x_{n-1} = s_n * Delta_n
    last_grads: Optional[optax.Updates]         # grad_{n-1}
    past_grads: Optional[optax.Updates]         # sum_{i=1}^{n-1} grad_i
    random_scalar: Optional[Array]              # s_n
    loggings: Optional[dict]


class TrainState(NamedTuple):
    model: eqx.Module
    opt_state: optax.OptState
    dynamic_scaler_state: Optional[DynamicScalerState]
    iteration: Array
    train_key: Array
    aux_state: Optional[AuxState]


def load_lm_data(config: DictConfig, tokenizer: Any, split: str = "train"):
    """Wrapper for Pile dataset. 
    config: global config.

    Returns:
        torch.utils.data.DataLoader.
    """
    context_length = config.model.context_length
    max_steps = config.train.max_steps
    seed = config.random_seed
    config = config.dataset
    if config.use_loadit:
        loadit_path = config.loadit_path
        if loadit_path is None:
            loadit_path = "/projectnb/aclab/tranhp/trainDataloader_pile/"
        loader = LoadIt(loadit_path)
        if config.shuffle_buffer_size > 0:
            loader = chunk_shuffle(loader, chunk_size=config.shuffle_buffer_size, length=max_steps, seed=seed)
    else:
        if config.name not in ["c4", "pile"]:
            raise ValueError("dataset name must be c4 or pile.")
        loader = get_lm_loader_next_token(
            tokenizer,
            split=split,
            batch_size=config.batch_size,
            max_length=context_length,
            shuffle_buffer_size=config.shuffle_buffer_size,
            pad_to_multiple_of=context_length,
            num_workers=config.dataloader_workers,
            dataset=config.name,
        )
    return loader


def loss_fn(model: eqx.Module, batch: Tuple[Array, Array], key: Array):
    """Wrapper for cross entropy loss.
    Applies jax.vmap to all data in a data batch.

    Args:
        model: equinox module
        batch: data batch of form (feature, target).
        key: random key used for model forward. 
            This will be neglected if model forward is deterministic (e.g., no dropout).

    Returns:
        Loss value and logits (model outputs).
    """
    def single_example_loss_fn(input, target):
        logits = model(input, key=key)
        loss = softmax_cross_entropy(logits, target)
        return loss, logits

    vmapped_loss_fn = jax.vmap(single_example_loss_fn, in_axes=(0, 0), out_axes=(0, 0))
    input, target = batch
    loss, logits = vmapped_loss_fn(input, target)

    return jnp.mean(loss), logits


def init_tokenizer(config: DictConfig, pad_token: bool = True):
    """Initializes tokenizer. If `pad_token` is true, adds pad_token as a special token. Defaults to true."""
    model_name = config.model.name
    if model_name == "gpt":
        tokenizer = transformers.GPT2TokenizerFast.from_pretrained("gpt2")
        if pad_token:
            tokenizer.add_special_tokens({"pad_token": "<|pad|>"})
    else:
        raise ValueError(f"model {model_name} is not supported.")
    return tokenizer


def init_model(vocab_size: int, config: DictConfig, *, key: PRNGKeyArray) -> eqx.Module:
    """Initializes model. config: global_config.model"""
    if not config.load_pytorch:
        model = GPT(vocab_size, config, key=key)
    else:
        model_config = torch_GPT.get_default_config()
        model_config.model_type = 'gpt2'
        model_config.vocab_size = vocab_size                    # openai's model vocabulary
        model_config.block_size = config.context_length         # openai's model block_size (i.e. input context length)
        model_config.embd_pdrop = config.transformer_dropout
        model_config.resid_pdrop = config.attn_linear_dropout
        model_config.attn_pdrop = config.attn_dropout
        torch_model = torch_GPT(model_config)
        model = GPT(vocab_size, config, state_dict=torch_model.state_dict())
    return model


def init_scheduler(lr_config: DictConfig, **kwargs) -> optax.ScalarOrSchedule:
    """Parses the config and initializes a learning rate scheduler.

    Args:
        lr_config: The learning rate config.
        kargs: Additional arguments to overwrite learning rate config.

    Returns:
        A `optax.ScalarOrSchedule` object.
    """
    # Overwrites default config.
    config = {
        'lr': 0,
        'schedule': 'constant',
        'warmup': 0,
        'max_steps': 0
    }
    config.update(lr_config),
    config.update(kwargs)
    config = OmegaConf.create(config)

    use_warmup = type(config.warmup)==int and (config.warmup > 0)
    if config.schedule == "constant":
        learning_rate = config.lr
    elif config.schedule == "cosine":
        if use_warmup:
            learning_rate = optax.warmup_cosine_decay_schedule(
                init_value=0.0,
                peak_value=config.lr,
                warmup_steps=config.warmup,
                decay_steps=config.max_steps,
            )
        else:
            learning_rate = optax.cosine_decay_schedule(
                init_value=config.lr,
                decay_steps=config.max_steps,
            )
    elif config.schedule == "linear":
        if use_warmup:
            learning_rate = scheduler.warmup_linear_decay_schedule(
                init_value=0.0,
                peak_value=config.lr,
                warmup_steps=config.warmup,
                decay_steps=config.max_steps,
            )
        else:
            learning_rate = scheduler.linear_decay_schedule(
                init_value=config.lr,
                decay_steps=config.max_steps,
            )
    else:
        raise ValueError(f"schedule type {config.schedule} is not supported.")
    return learning_rate


# TODO: deprecate logging wrapper. instead, we can log learning rate inside corresponding optimizer that calls it.
def wrap_scheduler(
    learning_rate: optax.ScalarOrSchedule,
    logger: None,
    schedule_title: str="schedule",
):
    """Returns a wrapped scheduler that logs current learning rate."""
    def wrapper(schedule, count, logger, title):
        if callable(schedule):
            lr = schedule(count)
        else:
            lr = schedule
        if logger is not None:
            jax.experimental.io_callback(logger, None, {f"lr/{title}": lr}, commit=False)
        return lr
    return jtu.Partial(
        wrapper, learning_rate, logger=logger, title=schedule_title)


def init_optimizer(
    model: eqx.Module,
    config: DictConfig,
    logger: None,
):
    """Construct optimizer from model and training config.

    Returns:
        Initial optimizer and opt_state.
    """
    # Initialize base optimizer / online learner.
    name = config.optimizer.name
    max_steps = config.train.max_steps

    def init_adamw(config: DictConfig, **kwargs):
        """use kwargs to pass down optional arguments (e.g., schedule_title)"""
        learning_rate = wrap_scheduler(
            init_scheduler(config.lr_config), logger=logger, **kwargs)
        return benchmark.adamw(
            learning_rate=learning_rate,
            beta1=config.beta1,
            beta2=config.beta2,
            weight_decay=config.weight_decay,
            debias_beta1=config.debias_beta1,
            debias_beta2=config.debias_beta2,
        )

    def init_sgdm(config: DictConfig, **kwargs):
        learning_rate = wrap_scheduler(
            init_scheduler(config.lr_config), logger=logger, **kwargs)
        return benchmark.sgdm(
            learning_rate=learning_rate,
            beta=config.beta,
            weight_decay=config.weight_decay
        )


    opt_config = config.optimizer
    if name == "adamw":
        optimizer = init_adamw(config=opt_config)
    elif name == "sgdm":
        optimizer = init_sgdm(config=opt_config)
    elif name == "polar":
        optimizer = optim.polar_descent(
            direction_optim=init_adamw(config=opt_config.direction),
            magnitude_optim=init_adamw(config=opt_config.magnitude, schedule_title="schedule_2"),
        )
    elif name == "jump":
        optimizer = optim.jump_trajectory(
            normal_optim=init_adamw(config=opt_config.normal),
            jump_optim=init_adamw(config=opt_config.jump, schedule_title="schedule_2"),
            normal_steps=opt_config.normal_steps,
            jump_steps=opt_config.jump_steps,
        )
    elif name == "ogd_md":
        learning_rate = wrap_scheduler(
            init_scheduler(opt_config.lr_config, max_steps=max_steps), logger=logger)
        optimizer = ol.ogd_mirror_descent(
            learning_rate=learning_rate,
            beta=opt_config.beta,
            mu=opt_config.mu,
        )

    if opt_config.mechanize:
        mech_config = opt_config.mechanic
        if opt_config.mechanize == 'optax_like':
            optimizer = mechanic.optax_like_mechanize(
                base_optimizer=optimizer,
                **OmegaConf.to_container(mech_config)
            )

    # Wrap online to non-convex.
    if name in ["ogd_md"]:
        wrap_o2nc = True
    elif name in ["adamw", "sgdm", "polar", "jump"]:
        wrap_o2nc = False
    else:
        wrap_o2nc = config.train.wrap_o2nc
    if wrap_o2nc:
        optimizer = deterministic_online_nonconvex(optimizer)

    # Wrap random scaling.
    optimizer = wrap_random_scaling(
        gradient_transformation=optimizer,
        random_scaling=config.train.random_scaling,
        seed=config.train.random_scaling_seed   # TODO: deprecate. use PRNGKey passed from argument instead of random seed.
    )
    
    if config.train.use_volumization:
        optimizer = optax.chain(
            optimizer,
            volumization.volumize()
        )
    
    # Gradient clipping and finite gradient wrapper.
    grad_clip = optax.clip_by_global_norm(config.train.gradient_clip_val)
    optimizer = optax.chain(
        grad_clip,
        optimizer
    )

<<<<<<< HEAD
    if config.train.use_volumization:
        optimizer = optax.chain(optimizer, volumization.volumize(**OmegaConf.to_container(config.train.volumization_opts)))

    optimizer = optax.apply_if_finite(optimizer, 15)
=======
>>>>>>> b267aa15

    # Initialize opt_state
    opt_state = optimizer.init(eqx.filter(model, eqx.is_array))
    return optimizer, opt_state


def init_aux_state(config: DictConfig, model: eqx.Module, opt_state: optax.OptState) -> AuxState:
    """Initializes aux_state from confg."""
    if not config.log_callback_data:
        return None
    opt_loggings = utils.merge_dicts(*logstate.list_of_logs(opt_state))
    if "update/random_scaling" not in opt_loggings.keys():
        warnings.warn("Optimizer has no key named 'update/random_scaling,",
                      "so random scaling is not recognized in logging.",
                      "Wrap your optimizer with o2nc.wrap_random_scaling for correct logging.")
        random_scalar = jnp.ones([])
    else:
        random_scalar = opt_loggings["update/random_scaling"]
    loggings = {
        "grads/l2-norm": jnp.zeros([]),
        "grads/l1-norm": jnp.zeros([]),
        "update/<gn, Delta(n)>": jnp.zeros([]),
        "update/<gn, Delta(n)>_sum": jnp.zeros([]),
        "update/fn-f(n-1)": jnp.zeros([]),
        "update/fn-f(n-1)_sum": jnp.zeros([]),
        "update/<gn, xn-x(n-1)>": jnp.zeros([]),
        "update/<gn, xn-x(n-1)>_sum": jnp.zeros([]),
        "grads/<gn, g(n-1)>": jnp.zeros([]),
        "grads/<gn, g(1:n-1)>": jnp.zeros([]),
        "grads/cos(gn, g(n-1))": jnp.zeros([]),
        "grads/cos(gn, g(1:n-1))": jnp.zeros([]),
        "grads/inf_grads": jnp.zeros([], jnp.int32),
        "params/l2-norm": jnp.zeros([]),
        "params/l1-onrm": jnp.zeros([])
    }
    loggings.update(opt_loggings)
    zeros = utils.zero_tree(eqx.filter(model, eqx.is_array))
    return AuxState(
        params_diff = zeros if config.store_last_params else None,
        last_grads = zeros if config.store_last_grads else None,
        past_grads = zeros if config.store_past_grads else None,
        random_scalar = random_scalar,
        loggings = loggings,
    )


def update_aux_state(
    train_state: TrainState,
    updates: optax.Updates,
    grads: optax.Updates,
    batch: Tuple[Array, Array],
    loss: Array,
    config: DictConfig,
) -> TrainState:
    """Updates aux_state. config: global config.
    Note: train_state.model uses new_model, i.e., x_(n+1).
    """
    global_config = config
    config = config.logging
    if not config.log_callback_data:
        return None
    
    model = eqx.apply_updates(
        train_state.model, utils.negative_tree(updates))    # x_n
    opt_state = train_state.opt_state
    aux_state = train_state.aux_state
    dynamic_scaler_state = train_state.dynamic_scaler_state
    key, new_key = jr.split(train_state.train_key)
    
    base_loggings = {
        "grads/l2-norm": utils.tree_l2_norm(grads),
        "grads/l1-norm": utils.tree_l1_norm(grads),
        "params/l2-norm": utils.tree_l2_norm(train_state.model),
        "params/l1-norm": utils.tree_l1_nonrm(train_state.model),
    }
    opt_loggings = utils.merge_dicts(*logstate.list_of_logs(opt_state))
    base_loggings.update(opt_loggings)

    def update_nan(state, base_loggings, dynamic_scaler_state):
        loggings = state.loggings
        loggings.update({
            "grads/inf_grads": optax.safe_int32_increment(loggings["grads/inf_grads"])
        })
        loggings.update(base_loggings)
        return state._replace(loggings=loggings), dynamic_scaler_state
    
    def update_finite(state, base_loggings, dynamic_scaler_state):
        loggings = state.loggings
        if config.store_last_params:
            inner_g_dx = utils.tree_inner_product(grads, state.params_diff)
            inner_g_Delta = inner_g_dx / state.random_scalar
            loggings.update({
                "update/<gn, Delta(n)>": inner_g_Delta,
                "update/<gn, Delta(n)>_sum": loggings["update/<gn, Delta(n)>_sum"]+inner_g_Delta,
                "update/<gn, xn-x(n-1)>": inner_g_dx,
                "update/<gn, xn-x(n-1)>_sum": loggings["update/<gn, xn-x(n-1)>_sum"]+inner_g_dx,
            })
        if config.store_last_params and config.compute_last_loss:
            last_model = eqx.apply_updates(
                model, utils.negative_tree(state.params_diff))
            if global_config.train.use_amp:
                amp_loss_fn = amp(loss_fn, compute_dtype=get_dtype(global_config.train.precision))
                # dynamic_scaler_state, (last_loss, _) = amp_loss_fn(
                #     last_model, batch, key=key, dynamic_scaler_state=dynamic_scaler_state)
                last_loss, _ = amp_loss_fn(last_model, batch, key=key)
            else:
                last_loss, _ = loss_fn(last_model, batch, key=key)
            df = loss - last_loss
            loggings.update({
                "update/fn-f(n-1)": df,
                "update/fn-f(n-1)_sum": loggings["update/fn-f(n-1)_sum"]+df,
            })
        if config.store_last_grads:
            loggings.update({
                "grads/<gn, g(n-1)>": utils.tree_inner_product(grads, state.last_grads),
                "grads/cos(gn, g(n-1))": utils.tree_cosine_similarity(grads, state.last_grads),
            })
        if config.store_past_grads:
            loggings.update({
                "grads/<gn, g(1:n-1)>": utils.tree_inner_product(grads, state.past_grads),
                "grads/cos(gn, g(1:n-1))": utils.tree_cosine_similarity(grads, state.past_grads),
            })
        loggings.update(base_loggings)
        if "update/random_scaling" in opt_loggings.keys():
            random_scalar = opt_loggings["update/random_scaling"]
        else:
            random_scalar = state.random_scalar
        return state._replace(
            params_diff = updates if config.store_last_params else None,
            last_grads = grads if config.store_last_grads else None,
            past_grads = utils.tree_add(state.past_grads, grads) if config.store_past_grads else None,
            random_scalar = random_scalar,
            loggings = loggings,
        ), dynamic_scaler_state
    
    aux_state, dynamic_scaler_state = jax.lax.cond(
        utils.is_finite_tree(grads), update_finite, update_nan, aux_state, base_loggings, dynamic_scaler_state)
    
    return TrainState(
        model = train_state.model,
        opt_state = opt_state,
        dynamic_scaler_state = dynamic_scaler_state,
        iteration = train_state.iteration,
        train_key = new_key,
        aux_state = aux_state
    )


def train_step(
    train_state: TrainState,
    batch: Tuple[Array, Array],
    optimizer: optax.GradientTransformation,
    config: DictConfig,
):
    # Apply auto mixed precision.
    if config.train.use_amp:
        amp_loss_fn = amp(loss_fn, compute_dtype=get_dtype(config.train.precision))
        value_and_grad_fn = dynamic_scale_value_and_grad(
            amp_loss_fn, filter=True, has_aux=True, redo_on_nan=0
        )
    else:
        value_and_grad_fn = eqx.filter_value_and_grad(loss_fn, has_aux=True)

    model = train_state.model                                       # x_n
    opt_state = train_state.opt_state                               # opt_state of x_n
    dynamic_scaler_state = train_state.dynamic_scaler_state
    key, new_key = jr.split(train_state.train_key)

    # Apply one-step update: compute f(x_n, z_n) and g(x_n, z_n).
    if config.train.use_amp:
        dynamic_scaler_state, ((loss, logits), grads) = value_and_grad_fn(
            model, batch, key=key, dynamic_scaler_state=dynamic_scaler_state
        )
    else:
        (loss, logits), grads = value_and_grad_fn(model, batch, key=key)
    updates, opt_state = optimizer.update(
        grads, opt_state, eqx.filter(model, eqx.is_array)
    )                                                               # s_(n+1) * Delta_(n+1) = x_(n+1) - x_n
    new_model = eqx.apply_updates(model, updates)                   # x_(n+1)

    # Update new train_state.
    train_state = TrainState(
        model=new_model,
        opt_state=opt_state,
        dynamic_scaler_state=dynamic_scaler_state,
        iteration=train_state.iteration + 1,
        train_key=new_key,
        aux_state=train_state.aux_state,
    )

    # Update aux_state and related loggings.
    accuracy = get_accuracy(logits, batch)
    train_state = update_aux_state(
        train_state, updates, grads, batch, loss, config=config)
    log_data = train_state.aux_state.loggings
    return loss, accuracy, log_data, train_state

def extract_structure(train_state: TrainState):
    def get_type(p):
        if eqx.is_array(p):
            return (np.array(p.shape), p.dtype)
        


def train_loop(
    train_state: TrainState,
    optimizer: optax.GradientTransformation,
    dataloader: Any,
    config: DictConfig,
    time_keeper: TimeKeeper,
    logger: RateLimitedWandbLog,
) -> TrainState:
    # Handling restarting from checkpoints.
    do_save_checkpoint = config.checkpoint.save
    checkpoint_path = config.checkpoint.save_path
    num_steps = config.train.max_steps
    if do_save_checkpoint:
        if checkpoint_path is None:
            raise ValueError("checkpoint.save_path cannot be empty.")
        # checkpoint_path = os.path.join(os.getcwd(), "saved_checkpoints", checkpoint_path)
        if not os.path.exists(checkpoint_path):
            raise ValueError(f"checkpoint path {checkpoint_path} does not exist.")
        if config.checkpoint.num_steps is not None:
            num_steps = config.checkpoint.num_steps
    start_steps = train_state.iteration                 # 0 if not loading from checkpoint
    end_steps = start_steps + num_steps
    dataloader = dataloader[start_steps:end_steps]      # get the subset for this checkpoint
    pbar = tqdm.tqdm(enumerate(dataloader), total=num_steps)

    running_loss, running_accuracy, total_tokens = 0, 0, 0
    
    train_step_jit = eqx.filter_jit(
        jtu.Partial(train_step, config=config),
    )
    
    # Initialize Wandb Logger
    beta = 1.0 - 1.0 / config.logging.running_stats_window
    iteration_timing_events = ["iteration", "dataloader", "train_step"]
    time_keeper.mark(start_events=["dataloader", "iteration", "tokens", "samples"])

    for it, batch in pbar:
        if it >= num_steps:
            break
        # Load training batch.
        # Manually shift labels for loadit dataset.
        if config.dataset.use_loadit:
            batch = shift_labels(batch)
        input_ids = jnp.asarray(batch["input_ids"])
        labels = jnp.asarray(batch["labels"])
        tokens = jnp.sum(jnp.asarray(batch["attention_mask"]))
        samples = labels.shape[0]
        time_keeper.mark(end_events={"dataloader": 1}, start_events=["train_step"])

        # Apply one-step train_step.
        loss, accuracy, log_data, train_state = train_step_jit(
            train_state, (input_ids, labels), optimizer
        )
        if jnp.isnan(loss):
            break
        time_keeper.mark(
            end_events={"train_step": 1},
        )

        # Update loss and accuracy.
        running_loss = beta * running_loss + (1.0 - beta) * loss
        total_tokens += tokens
        running_accuracy = beta * running_accuracy + (1 - beta) * accuracy
        pbar.set_description(
            f"train iter: {it}, tokens: {total_tokens}, loss: {loss:.2f}, accuracy: {accuracy:.4f}, running_loss: {running_loss/(1.0-beta**(it+1)):.2f}, running_accuracy: {running_accuracy/(1.0-beta**(it+1)):.4f}"
        )

        # ======================================================================
        # BELOW UPDATES ADDITIONAL LOG MESSAGES...
        # Basic states.
        metrics = {
            "iterations": train_state.iteration,
            "loss": loss,
            "total_tokens": total_tokens,
            "accuracy": accuracy,
        }
        metrics.update(log_data)

        # Time complexity related statistics.
        time_keeper.mark(
            start_events=["dataloader", "iteration", "tokens", "samples"],
            end_events={"iteration": 1, "tokens": tokens, "samples": samples},
        )
        durations = time_keeper.get_durations()
        proportions = time_keeper.get_proportions()
        metrics.update(
            {
                f"time/secs_per/{k}": durations[k]
                for k in iteration_timing_events
                if k in durations
            }
        )
        metrics.update(
            {
                f"time/fraction_spent/{k}": proportions[k]
                for k in iteration_timing_events
                if k in proportions
            }
        )

        if "iteration" in durations:
            throughput = {
                "throughput/iteration_per_sec": 1.0 / durations["iteration"],
                "throughput/samples_per_sec": 1.0 / durations["samples"],
                "throughput/tokens_per_sec": 1.0 / durations["tokens"],
            }
            metrics.update(throughput)

        if config.logging.wandb_project is not None:
            logger(
                metrics,
                step=train_state.iteration,
            )

        # ======================================================================
        # Saving Checkpoint.
        if do_save_checkpoint and train_state.iteration % config.checkpoint.save_steps == 0:
<<<<<<< HEAD
            checkpoint.save_checkpoint(os.path.join(checkpoint_path, f"iter_{train_state.iteration}"), train_state)
=======
            serializer.save(os.path.join(checkpoint_path, f"iter_{train_state.iteration}.ckpt"), train_state)
>>>>>>> b267aa15

    return train_state


def train(config: DictConfig):
    # Some san check of config.
    
    # TODO: this is temporary
    seed = config.random_seed
    torch.manual_seed(seed)
    np.random.seed(seed)
    random.seed(seed)

    # Initialize Wandb logging.
    if config.logging.wandb_project is not None:
        limited_log = RateLimitedWandbLog(config.logging.wandb_logs_per_sec)
        wandb.init(project=config.logging.wandb_project)
        wandb.config.update(OmegaConf.to_container(config))
    else:
        limited_log = None

    # Initialize dataloader for gpt2.
    tokenizer = init_tokenizer(config)

    train_loader = load_lm_data(config, tokenizer)

    # Initialize random keys
    key = jr.PRNGKey(config.random_seed)
    model_key, train_key = jr.split(key, 2)

    # Initialize optimizer and train state.
    model = init_model(len(tokenizer), config.model, key=model_key)
    optimizer, opt_state = init_optimizer(model, config, logger=limited_log)
    train_state = TrainState(
        model=model,
        opt_state=opt_state,
        dynamic_scaler_state=DynamicScalerState() if config.train.use_amp else None,
        iteration=jnp.array(0),
        train_key=train_key,
        aux_state=init_aux_state(config.logging, model, opt_state)
    )

    # Load train state from checkpoint.
    if config.checkpoint.load:
        checkpoint_path = config.checkpoint.load_path
        if not os.path.exists(checkpoint_path):
            raise ValueError(f"checkpoint path {checkpoint_path} does not exist.")
        train_state = serializer.load(checkpoint_path, train_state)

    time_keeper = TimeKeeper()

    train_loop(
        train_state,
        optimizer,
        train_loader,
        config,
        logger=limited_log,
        time_keeper=time_keeper
    )


def init_config(config: DictConfig) -> DictConfig:
    """Main training process integrated with checkpoing saving and loading.
    
    Upon loading config, if checkpoint.save is not None, will process the config in the following way:
        - A new checkpoint directory will be created if checkpoint.path doesn't exist.
        - If config.yaml already exists, it will be loaded and will overwrite the config template beside the checkpoint section.
        - If config.yaml already exists and you want to overwrite it, you can turn on checkpoint.overwrite=True. Use this with caution
          since this overwrites the existing config file.
        - The updated config will be saved to config.yaml.
    """
    # Save new config file if checkpoint.save is true.
    if config.checkpoint.save:
        checkpoint_path = config.checkpoint.save_path
        if checkpoint_path is None:
            raise ValueError("checkpoint.save_path cannot be empty.")
        config_path = os.path.join(checkpoint_path, 'config.yaml')
        if not os.path.exists(checkpoint_path):
            # Create checkpoint directory.
            os.makedirs(checkpoint_path)
            print(f"Directory {checkpoint_path} created.")
        elif os.path.exists(config_path):
            if config.checkpoint.overwrite:
                warnings.warn("checkpoint.overwrite is true. this will overwrite existing config.yaml.")
            else:
                # Load existing config file.
                checkpoint_config = config.checkpoint
                config = OmegaConf.load(config_path)
                config.checkpoint = checkpoint_config
        config.checkpoint.overwrite = False     # manually turn off checkpoint.overwrite
        # Update config file.
        with open(config_path, 'w') as f:
            OmegaConf.save(config, f)
        print(f"Config file {config_path} updated.")
    logging.info(OmegaConf.to_yaml(config))
    return config


@hydra.main(version_base=None, config_path="conf", config_name="config")
def main(config: DictConfig) -> None:
    config = init_config(config)
    train(config)


if __name__ == "__main__":
    main()<|MERGE_RESOLUTION|>--- conflicted
+++ resolved
@@ -42,15 +42,11 @@
 import optimizer.benchmark as benchmark
 import optimizer.scheduler as scheduler
 import optimizer.optim as optim
-<<<<<<< HEAD
 import optimizer.volumization as volumization
 
 import checkpoint
 
-=======
 import optimizer.mechanic as mechanic
-import optimizer.volumization as volumization
->>>>>>> b267aa15
 
 sys.path.append('./minGPT')
 from mingpt.model import GPT as torch_GPT
@@ -343,13 +339,10 @@
         optimizer
     )
 
-<<<<<<< HEAD
     if config.train.use_volumization:
         optimizer = optax.chain(optimizer, volumization.volumize(**OmegaConf.to_container(config.train.volumization_opts)))
 
     optimizer = optax.apply_if_finite(optimizer, 15)
-=======
->>>>>>> b267aa15
 
     # Initialize opt_state
     opt_state = optimizer.init(eqx.filter(model, eqx.is_array))
@@ -671,11 +664,7 @@
         # ======================================================================
         # Saving Checkpoint.
         if do_save_checkpoint and train_state.iteration % config.checkpoint.save_steps == 0:
-<<<<<<< HEAD
-            checkpoint.save_checkpoint(os.path.join(checkpoint_path, f"iter_{train_state.iteration}"), train_state)
-=======
             serializer.save(os.path.join(checkpoint_path, f"iter_{train_state.iteration}.ckpt"), train_state)
->>>>>>> b267aa15
 
     return train_state
 
